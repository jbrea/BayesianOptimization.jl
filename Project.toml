--- conflicted
+++ resolved
@@ -22,11 +22,7 @@
 ElasticPDMats = "0.2.3"
 ForwardDiff = "0.9, 0.10"
 GaussianProcesses = "0.9, 0.10, 0.11, 0.12"
-<<<<<<< HEAD
-NLopt = "1"
-=======
 NLopt = "0.4, 0.5, 0.6, 1"
->>>>>>> fec550b7
 Sobol = "1"
 SpecialFunctions = "0.7, 0.8, 0.9, 0.10, 1.2, 2"
 TimerOutputs = "0.5"
